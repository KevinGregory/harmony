'''
MIT License

Copyright (c) 2023 Ulster University (https://www.ulster.ac.uk).
Project: Harmony (https://harmonydata.ac.uk)
Maintainer: Thomas Wood (https://fastdatascience.com)

Permission is hereby granted, free of charge, to any person obtaining a copy
of this software and associated documentation files (the "Software"), to deal
in the Software without restriction, including without limitation the rights
to use, copy, modify, merge, publish, distribute, sublicense, and/or sell
copies of the Software, and to permit persons to whom the Software is
furnished to do so, subject to the following conditions:

The above copyright notice and this permission notice shall be included in all
copies or substantial portions of the Software.

THE SOFTWARE IS PROVIDED "AS IS", WITHOUT WARRANTY OF ANY KIND, EXPRESS OR
IMPLIED, INCLUDING BUT NOT LIMITED TO THE WARRANTIES OF MERCHANTABILITY,
FITNESS FOR A PARTICULAR PURPOSE AND NONINFRINGEMENT. IN NO EVENT SHALL THE
AUTHORS OR COPYRIGHT HOLDERS BE LIABLE FOR ANY CLAIM, DAMAGES OR OTHER
LIABILITY, WHETHER IN AN ACTION OF CONTRACT, TORT OR OTHERWISE, ARISING FROM,
OUT OF OR IN CONNECTION WITH THE SOFTWARE OR THE USE OR OTHER DEALINGS IN THE
SOFTWARE.

'''

import sys
import unittest

sys.path.append("../src")
from harmony.matching.negator import negate


class TestNegation(unittest.TestCase):

    def test_simple_example(self):
        text = "I never feel depressed"
        print(negate(text, "en"))
        self.assertEqual("I  feel depressed", negate(text, "en"))

    def test_simple_example_neg(self):
        text = "I feel depressed"
        print(negate(text, "en"))
        self.assertEqual("never I feel depressed", negate(text, "en"))

    def test_verb_can_negation_en(self):
        text = "I can't feel happy"
        self.assertEqual("I can feel happy", negate(text, "en"))

    def test_verb_will_negation_en(self):
        text = "I won't feel happy"
        self.assertEqual("I will feel happy", negate(text, "en"))

    def test_verb_shall_negation_en(self):
        text = "I shan't feel happy"
        self.assertEqual("I shall feel happy", negate(text, "en"))

    def test_simple_example_pt(self):
        text = "eu me sinto deprimido"
        self.assertEqual("não eu me sinto deprimido", negate(text, "pt"))

<<<<<<< HEAD
    def test_simple_example_pt_neg(self):
        text = "não eu me sinto deprimido"
        self.assertEqual(" eu me sinto deprimido", negate(text, "pt"))
    def test_simple_example_es(self):
        text = "mi siento deprimido"
        self.assertEqual("no mi siento deprimido", negate(text, "es"))

    def test_simple_example_de(self):
        text = "Ich fühle mich nicht deprimiert"
        self.assertEqual("Ich fühle mich  deprimiert", negate(text, "de"))

    def test_simple_example_de_neg(self):
        text = "Ich fühle mich deprimiert"
        self.assertEqual("nicht Ich fühle mich deprimiert", negate(text, "de"))

    def test_simple_example_it(self):
        text = "mi sento depresso"
        self.assertEqual("non mi sento depresso", negate(text, "it"))

    def test_simple_example_fr(self):
        text = "je me sens deprimé"
        self.assertEqual("ne pas je me sens deprimé", negate(text, "fr"))
=======
    def test_simple_example_fr(self):
        text = "Je suis content"
        self.assertEqual("Je ne suis pas content", negate(text, "fr"))

>>>>>>> f8b4482c

if __name__ == '__main__':
    unittest.main()<|MERGE_RESOLUTION|>--- conflicted
+++ resolved
@@ -60,7 +60,6 @@
         text = "eu me sinto deprimido"
         self.assertEqual("não eu me sinto deprimido", negate(text, "pt"))
 
-<<<<<<< HEAD
     def test_simple_example_pt_neg(self):
         text = "não eu me sinto deprimido"
         self.assertEqual(" eu me sinto deprimido", negate(text, "pt"))
@@ -83,12 +82,9 @@
     def test_simple_example_fr(self):
         text = "je me sens deprimé"
         self.assertEqual("ne pas je me sens deprimé", negate(text, "fr"))
-=======
     def test_simple_example_fr(self):
         text = "Je suis content"
         self.assertEqual("Je ne suis pas content", negate(text, "fr"))
 
->>>>>>> f8b4482c
-
 if __name__ == '__main__':
     unittest.main()