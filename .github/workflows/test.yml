name: Test Pypi package

on:
  push:
    branches:
      - main
    paths-ignore:
      - README.md
  pull_request:
    branches:
      - main
<<<<<<< HEAD
    paths:
      - harmony_pypi_package/**
env:
  HARMONY_LITE: no_transformers
          
=======
    paths-ignore:
      - README.md

>>>>>>> a3c11cf6
jobs:
  build:
    runs-on: ubuntu-latest
    strategy:
      matrix:
        python: [3.10.11]

    steps:
      - uses: actions/checkout@v2
      - name: Setup Python
        uses: actions/setup-python@v2
        with:
          python-version: ${{ matrix.python }}
      - name: Install Tox and any other packages
        run: pip install tox
      - name: Setup Java
        uses: actions/setup-java@v3
        with:
          distribution: 'temurin'
          java-version: '11'
      - name: Run Tox
        # Run tox using the version of Python in `PATH`
        run: tox -e py<|MERGE_RESOLUTION|>--- conflicted
+++ resolved
@@ -4,22 +4,16 @@
   push:
     branches:
       - main
-    paths-ignore:
-      - README.md
+    paths:
+      - harmony_pypi_package/**
   pull_request:
     branches:
       - main
-<<<<<<< HEAD
     paths:
       - harmony_pypi_package/**
 env:
   HARMONY_LITE: no_transformers
           
-=======
-    paths-ignore:
-      - README.md
-
->>>>>>> a3c11cf6
 jobs:
   build:
     runs-on: ubuntu-latest
