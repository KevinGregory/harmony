'''
MIT License

Copyright (c) 2023 Ulster University (https://www.ulster.ac.uk).
Project: Harmony (https://harmonydata.ac.uk)
Maintainer: Thomas Wood (https://fastdatascience.com)

Permission is hereby granted, free of charge, to any person obtaining a copy
of this software and associated documentation files (the "Software"), to deal
in the Software without restriction, including without limitation the rights
to use, copy, modify, merge, publish, distribute, sublicense, and/or sell
copies of the Software, and to permit persons to whom the Software is
furnished to do so, subject to the following conditions:

The above copyright notice and this permission notice shall be included in all
copies or substantial portions of the Software.

THE SOFTWARE IS PROVIDED "AS IS", WITHOUT WARRANTY OF ANY KIND, EXPRESS OR
IMPLIED, INCLUDING BUT NOT LIMITED TO THE WARRANTIES OF MERCHANTABILITY,
FITNESS FOR A PARTICULAR PURPOSE AND NONINFRINGEMENT. IN NO EVENT SHALL THE
AUTHORS OR COPYRIGHT HOLDERS BE LIABLE FOR ANY CLAIM, DAMAGES OR OTHER
LIABILITY, WHETHER IN AN ACTION OF CONTRACT, TORT OR OTHERWISE, ARISING FROM,
OUT OF OR IN CONNECTION WITH THE SOFTWARE OR THE USE OR OTHER DEALINGS IN THE
SOFTWARE.

'''
from collections import Counter
from typing import List, Callable

import numpy as np
from numpy import dot, mat, matmul, ndarray
from numpy.linalg import norm

from harmony.matching.negator import negate
from harmony.schemas.requests.text import Instrument
from harmony.schemas.text_vector import TextVector


def cosine_similarity(vec1: ndarray, vec2: ndarray) -> ndarray:
    dp = dot(vec1, vec2.T)
    m1 = mat(norm(vec1, axis=1))
    m2 = mat(norm(vec2.T, axis=0))

    return np.asarray(dp / matmul(m1.T, m2))


<<<<<<< HEAD
def add_text_to_vec(text, texts_cached_vectors, text_vectors, is_negated_, is_query_):
    if text not in texts_cached_vectors.keys():
        text_vectors.append(
            TextVector(
                text=text, vector=[], is_negated=is_negated_, is_query=is_query_
=======
def match_instruments_with_function(
        instruments: List[Instrument],
        query: str,
        vectorisation_function: Callable,
        mhc_questions: List = [],
        mhc_all_metadatas: List = [],
        mhc_embeddings: np.ndarray = np.zeros((0, 0)),
        texts_cached_vectors: dict[str, List[float]] = {},
) -> tuple:
    """
    Match instruments

    :param instruments: The instruments
    :param query: The query
    :param vectorisation_function: A function to vectorize a text
    :param mhc_questions
    :param mhc_all_metadatas
    :param mhc_embeddings
    :param texts_cached_vectors: A dictionary of already cached vectors from texts (key is the text and value is the vector)
    """

    # Create a list of text vectors
    all_questions = []
    text_vectors: List[TextVector] = []
    for instrument in instruments:
        for question in instrument.questions:
            if question.question_text is None or question.question_text.strip() == "":
                continue  # skip empty questions

            question.instrument_id = instrument.instrument_id
            all_questions.append(question)

            # Text
            question_text = question.question_text
            if question_text not in texts_cached_vectors.keys():
                text_vectors.append(
                    TextVector(
                        text=question_text, vector=[], is_negated=False, is_query=False
                    )
                )
            else:
                vector = texts_cached_vectors[question_text]
                text_vectors.append(
                    TextVector(
                        text=question_text,
                        vector=vector,
                        is_negated=False,
                        is_query=False,
                    )
                )

            # Negated text
            negated_text = negate(question_text, instrument.language)
            if negated_text not in texts_cached_vectors.keys():
                text_vectors.append(
                    TextVector(
                        text=negated_text, vector=[], is_negated=True, is_query=False
                    )
                )
            else:
                vector = texts_cached_vectors[negated_text]
                text_vectors.append(
                    TextVector(
                        text=negated_text,
                        vector=vector,
                        is_negated=True,
                        is_query=False,
                    )
                )

    # Add query
    if query:
        if query not in texts_cached_vectors.keys():
            text_vectors.append(
                TextVector(text=query, vector=[], is_negated=False, is_query=True)
>>>>>>> c2ecb9a2
            )
        )
    else:
        vector = texts_cached_vectors[text]
        text_vectors.append(
            TextVector(
                text=text,
                vector=vector,
                is_negated=is_negated_,
                is_query=is_query_,
            )
        )
    return text_vectors


def process_questions(questions):
    texts_cached_vectors: dict[str, List[float]] = {}
    text_vectors: List[TextVector] = []
    for question_text in questions:
        text_vectors = add_text_to_vec(question_text, texts_cached_vectors, text_vectors, False, False)
        negated_text = negate(question_text, 'en')
        text_vectors = add_text_to_vec(negated_text, texts_cached_vectors, text_vectors, True, False)
    return text_vectors


def vectorise_texts(text_vectors, vectorisation_function):
    for index, text_dict in enumerate(text_vectors):
        if not text_dict.vector:
            text_vectors[index].vector = vectorisation_function([text_dict.text]).tolist()[0]
    return text_vectors


def vectors_pos_neg(text_vectors):
    vectors_pos = np.array(
        [
            x.vector
            for x in text_vectors
            if (x.is_negated is False and x.is_query is False)
        ]
    )

    # Create numpy array of negated texts vectors
    vectors_neg = np.array(
        [
            x.vector
            for x in text_vectors
            if (x.is_negated is True and x.is_query is False)
        ]
    )
    return vectors_pos, vectors_neg


def create_full_text_vectors(all_questions, query, vectorisation_function, texts_cached_vectors):
    # Create a list of text vectors
    text_vectors: List[TextVector] = []
    text_vectors = process_questions(all_questions)

    # Add query
    if query:
        text_vectors = add_text_to_vec(query, texts_cached_vectors, text_vectors, False, True)

    # Texts with no cached vector
    texts_not_cached = [x.text for x in text_vectors if not x.vector]

    # Get vectors for all texts not cached
    new_vectors_list: List = vectorisation_function(texts_not_cached).tolist()

    # Create a dictionary with new vectors
    new_vectors_dict = {}
    for vector, text in zip(new_vectors_list, texts_not_cached):
        new_vectors_dict[text] = vector

    # Add new vectors to all_texts
    for index, text_dict in enumerate(text_vectors):
        if not text_dict.vector:
            text_vectors[index].vector = new_vectors_list.pop(0)
    return text_vectors, new_vectors_dict


def process_instruments(instruments):
    return [instrument for instrument in instruments for q in instrument.questions if
            q.question_text is not None or q.question_text.strip() != ""]


#
def match_instruments_with_function(
        instruments: List[Instrument],
        query: str,
        vectorisation_function: Callable,
        mhc_questions: List = [],
        mhc_all_metadatas: List = [],
        mhc_embeddings: np.ndarray = np.zeros((0, 0)),
        texts_cached_vectors: dict[str, List[float]] = {},
) -> tuple:
    """
    Match instruments

    :param instruments: The instruments
    :param query: The query
    :param vectorisation_function: A function to vectorize a text
    :param mhc_questions
    :param mhc_all_metadatas
    :param mhc_embeddings
    :param texts_cached_vectors: A dictionary of already cached vectors from texts (key is the text and value is the vector)
    """
    instruments = process_instruments(instruments)
    all_questions: List[TextVector] = [q.question_text for instrument in instruments for q in instrument.questions]
    #    all_questions = [instrument["question_text"] for instrument in instruments]

    text_vectors, new_vectors_dict = create_full_text_vectors(all_questions, query, vectorisation_function,
                                                              texts_cached_vectors)
    vectors_pos, vectors_neg = vectors_pos_neg(text_vectors)

    # Get similarity between the query (only one query?) and the questions
    if vectors_pos.any() and query:
        vector_query = np.array(
            [[x for x in text_vectors if x.is_query is True][0].vector]
        )
        query_similarity = cosine_similarity(vectors_pos, vector_query)[:, 0]
    else:
        query_similarity = np.array([])

    # Get similarity with polarity
    if vectors_pos.any():
        pairwise_similarity = cosine_similarity(vectors_pos, vectors_pos)
        pairwise_similarity_neg1 = cosine_similarity(vectors_neg, vectors_pos)
        pairwise_similarity_neg2 = cosine_similarity(vectors_pos, vectors_neg)
        pairwise_similarity_neg_mean = np.mean(
            [pairwise_similarity_neg1, pairwise_similarity_neg2], axis=0
        )

        similarity_difference = pairwise_similarity - pairwise_similarity_neg_mean
        similarity_polarity = np.sign(similarity_difference)

        # Make sure that any 0's in polarity are converted to 1's
        where_0 = np.where(np.abs(similarity_difference) < 0.001)
        similarity_polarity[where_0] = 1

        similarity_max = np.max(
            [pairwise_similarity, pairwise_similarity_neg_mean], axis=0
        )
        similarity_with_polarity = similarity_max * similarity_polarity
    else:
        similarity_with_polarity = np.array([])

    # Work out similarity with MHC
    if vectors_pos.any():
        if len(mhc_embeddings) > 0:
            similarities_mhc = cosine_similarity(vectors_pos, mhc_embeddings)

            ctrs = {}
            for idx, a in enumerate(np.argmax(similarities_mhc, axis=1)):
                if all_questions[idx].instrument_id not in ctrs:
                    ctrs[all_questions[idx].instrument_id] = Counter()
                for topic in mhc_all_metadatas[a]["topics"]:
                    ctrs[all_questions[idx].instrument_id][topic] += 1
                qt = mhc_questions[a].question_text
                if qt is None or len(qt) < 3:  # Ignore empty entries in MHC questionnaires
                    continue
                all_questions[idx].nearest_match_from_mhc_auto = mhc_questions[a].dict()

            instrument_to_category = {}
            for instrument_id, counts in ctrs.items():
                instrument_to_category[instrument_id] = []
                max_count = max(counts.values())
                for topic, topic_count in counts.items():
                    if topic_count > max_count / 2:
                        instrument_to_category[instrument_id].append(topic)

            for question in all_questions:
                question.topics_auto = instrument_to_category[question.instrument_id]

    return all_questions, similarity_with_polarity, query_similarity, new_vectors_dict<|MERGE_RESOLUTION|>--- conflicted
+++ resolved
@@ -44,89 +44,11 @@
     return np.asarray(dp / matmul(m1.T, m2))
 
 
-<<<<<<< HEAD
 def add_text_to_vec(text, texts_cached_vectors, text_vectors, is_negated_, is_query_):
     if text not in texts_cached_vectors.keys():
         text_vectors.append(
             TextVector(
                 text=text, vector=[], is_negated=is_negated_, is_query=is_query_
-=======
-def match_instruments_with_function(
-        instruments: List[Instrument],
-        query: str,
-        vectorisation_function: Callable,
-        mhc_questions: List = [],
-        mhc_all_metadatas: List = [],
-        mhc_embeddings: np.ndarray = np.zeros((0, 0)),
-        texts_cached_vectors: dict[str, List[float]] = {},
-) -> tuple:
-    """
-    Match instruments
-
-    :param instruments: The instruments
-    :param query: The query
-    :param vectorisation_function: A function to vectorize a text
-    :param mhc_questions
-    :param mhc_all_metadatas
-    :param mhc_embeddings
-    :param texts_cached_vectors: A dictionary of already cached vectors from texts (key is the text and value is the vector)
-    """
-
-    # Create a list of text vectors
-    all_questions = []
-    text_vectors: List[TextVector] = []
-    for instrument in instruments:
-        for question in instrument.questions:
-            if question.question_text is None or question.question_text.strip() == "":
-                continue  # skip empty questions
-
-            question.instrument_id = instrument.instrument_id
-            all_questions.append(question)
-
-            # Text
-            question_text = question.question_text
-            if question_text not in texts_cached_vectors.keys():
-                text_vectors.append(
-                    TextVector(
-                        text=question_text, vector=[], is_negated=False, is_query=False
-                    )
-                )
-            else:
-                vector = texts_cached_vectors[question_text]
-                text_vectors.append(
-                    TextVector(
-                        text=question_text,
-                        vector=vector,
-                        is_negated=False,
-                        is_query=False,
-                    )
-                )
-
-            # Negated text
-            negated_text = negate(question_text, instrument.language)
-            if negated_text not in texts_cached_vectors.keys():
-                text_vectors.append(
-                    TextVector(
-                        text=negated_text, vector=[], is_negated=True, is_query=False
-                    )
-                )
-            else:
-                vector = texts_cached_vectors[negated_text]
-                text_vectors.append(
-                    TextVector(
-                        text=negated_text,
-                        vector=vector,
-                        is_negated=True,
-                        is_query=False,
-                    )
-                )
-
-    # Add query
-    if query:
-        if query not in texts_cached_vectors.keys():
-            text_vectors.append(
-                TextVector(text=query, vector=[], is_negated=False, is_query=True)
->>>>>>> c2ecb9a2
             )
         )
     else:
@@ -210,6 +132,13 @@
     return [instrument for instrument in instruments for q in instrument.questions if
             q.question_text is not None or q.question_text.strip() != ""]
 
+
+#    in_ = []
+#    for instrument in instruments:
+#        for question in instrument.questions:
+#            if question.question_text is not None and question.question_text.strip() != "":
+#                in_.append(instrument)
+#    return in_
 
 #
 def match_instruments_with_function(
