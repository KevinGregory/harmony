'''
MIT License

Copyright (c) 2023 Ulster University (https://www.ulster.ac.uk).
Project: Harmony (https://harmonydata.ac.uk)
Maintainer: Thomas Wood (https://fastdatascience.com)

Permission is hereby granted, free of charge, to any person obtaining a copy
of this software and associated documentation files (the "Software"), to deal
in the Software without restriction, including without limitation the rights
to use, copy, modify, merge, publish, distribute, sublicense, and/or sell
copies of the Software, and to permit persons to whom the Software is
furnished to do so, subject to the following conditions:

The above copyright notice and this permission notice shall be included in all
copies or substantial portions of the Software.

THE SOFTWARE IS PROVIDED "AS IS", WITHOUT WARRANTY OF ANY KIND, EXPRESS OR
IMPLIED, INCLUDING BUT NOT LIMITED TO THE WARRANTIES OF MERCHANTABILITY,
FITNESS FOR A PARTICULAR PURPOSE AND NONINFRINGEMENT. IN NO EVENT SHALL THE
AUTHORS OR COPYRIGHT HOLDERS BE LIABLE FOR ANY CLAIM, DAMAGES OR OTHER
LIABILITY, WHETHER IN AN ACTION OF CONTRACT, TORT OR OTHERWISE, ARISING FROM,
OUT OF OR IN CONNECTION WITH THE SOFTWARE OR THE USE OR OTHER DEALINGS IN THE
SOFTWARE.

'''

import spacy
import re

nlp = spacy.blank("en")


def negate_french_sentence(sentence):
    # Regular expression to match verbs
    verb_pattern = re.compile(r'\b(je|tu|il|elle|nous|vous|ils|elles|on)\s+([a-zA-Zéèàùûôâî]+)\b', re.IGNORECASE)

    # Function to replace the verb with negated form
    def replace_verb(match):
        subject = match.group(1)
        verb = match.group(2)
        return f"{subject} ne {verb} pas"

    # Apply the negation
    negated_sentence = verb_pattern.sub(replace_verb, sentence)

    # Check if the sentence had a match, if not, return original sentence with negation applied directly
    if negated_sentence == sentence:
        negated_sentence = re.sub(r'(\w+)', r'ne \1 pas', sentence)

    return negated_sentence


def get_change_en(doc) -> dict:
    """
    Identify how to change an English sentence from positive to negative or vice versa.
    :param doc:
    :return:
    """
    for tok in doc:
        if tok.text.lower() in {"always", "rather", "really", "very", "totally", "utterly", "absolutely", "completely",
                                "frequently", "often", "sometimes", "generally", "usually"}:
            return {tok.i: ("replace", "never")}
        # Team Cheemu: added these if statements to handle negative contractions (eg. can't, won't, shan't)
        if tok.text.lower() == "ca" and doc[tok.i + 1].text.lower() == "n't":
            return {tok.i: ("replace", "can"), tok.i + 1: ("replace", "")}
        if tok.text.lower() == "wo" and doc[tok.i + 1].text.lower() == "n't":
            return {tok.i: ("replace", "will"), tok.i + 1: ("replace", "")}
        if tok.text.lower() == "sha" and doc[tok.i + 1].text.lower() == "n't":
            return {tok.i: ("replace", "shall"), tok.i + 1: ("replace", "")}
        if tok.text.lower() in {"never", "not", "n't"}:
            return {tok.i: ("replace", "")}
        if tok.text.lower() in {"cannot"}:
            return {tok.i: ("replace", "can")}
    result = {}
    for tok in doc:
        if tok.text.lower() in {"is", "are", "am", "are", "was", "were", "has", "have", "had"}:
            result[tok.i] = "insert_after", "not"
    if len(result) > 0:
        return result
    #     print ("fallback", doc)
    return {0: ("insert_before", "never")}


def get_change_pt(doc) -> dict:
    """
    Identify how to change a Portuguese sentence from positive to negative or vice versa.
    :param doc:
    :return:
    """
    for tok in doc:
        if tok.text.lower() in {"sempre", "bastante", "realmente", "muito", "totalmente", "totalmente", "absolutamente",
                                "completamente",
                                "frequentemente", "frequentemente", "vezes", "geralmente", "geralmente"}:
            return {tok.i: ("replace", "nunca")}
        if tok.text.lower() in {"nunca", "jamais", "nem", "não"}:
            return {tok.i: ("replace", "")}
    result = {}
    if len(result) > 0:
        return result
    return {0: ("insert_before", "não")}

def get_change_fr(doc) -> dict:
    """
    Identify how to change a French sentence from positive to negative. Note that negative to positive
    is not currently supported.
    :param doc:
    :return:
    """
    return negate_french_sentence(doc)


def get_change_es(doc) -> dict:
    """
    # Team Cheemu: Identify how to change a Spanish sentence from positive to negative or vice versa.
    :param doc:
    :return:
    """
    for tok in doc:
        if tok.text.lower() in {"siempre", "bastante", "realmente", "muy", "mucho", "totalmente", "totalmente", "absolutamente",
                                "completamente",
                                "frecuentemente", "frequentemente", "veces"}:
            return {tok.i: ("replace", "nunca")}
        if tok.text.lower() in {"nunca", "jamás", "ni", "no"}:
            return {tok.i: ("replace", "")}
    result = {}
    if len(result) > 0:
        return result
    return {0: ("insert_before", "no")}



def get_change_it(doc) -> dict:
    """
    # Team Cheemu: Identify how to change an Italian sentence from positive to negative or vice versa.
    :param doc:
    :return:
    """
    for tok in doc:
        if tok.text.lower() in {"sempre", "abbastanza", "realmente", "davvero", "veramente", "molto", "molta", "molti", "molte", "totalmente", "assolutamente",
                                "completamente",
                                "frequentemente", "qualche volta", "a volte", "ogni tanto"}:
            return {tok.i: ("replace", "mai")}
        if tok.text.lower() in {"mai", "né", "non", "nessuno", "nulla", "niente"}:
            return {tok.i: ("replace", "")}
    result = {}
    for tok in doc:
        if tok.text.lower() in {"è", "sono", "ero", "erano", "avevano", "avevo", "ho avuto", "sono stato", "sono stata", "sono stati", "siamo stati", "sono state"}:
            result[tok.i] = "insert_before", "non"
    if len(result) > 0:
        return result
    return {0: ("insert_before", "non")}

def get_change_de(doc) -> dict:
    """
    # Team Cheemu: Identify how to change a German sentence from positive to negative or vice versa.
    :param doc:
    :return:
    """
    for tok in doc:
        if tok.text.lower() in {"immer", "ziemlich", "wirklich", "sehr", "viel", "total", "absolut",
                                "vollständig",
                                "häufig", "manchmal"}:
            return {tok.i: ("replace", "nie")}
        if tok.text.lower() in {"nie", "niemals", "weder", "nicht"}:
            return {tok.i: ("replace", "")}
    result = {}
    if len(result) > 0:
        return result
    return {0: ("insert_before", "nicht")}
# if we had time: add functionality to handle german word order using Spacy


def get_change_fr(doc) -> dict:
    """
    # Team Cheemu: Identify how to change a French sentence from positive to negative or vice versa.
    :param doc:
    :return:
    """
    for tok in doc:
        if tok.text.lower() in {"toujours", "assez", "vraiment", "très", "beaucoup de", "totalement", "absolumment",
                                "complètement", "plus", "trop de", "plein de",
                                "souvent", "de temps en temps"}:
            return {tok.i: ("replace", "nie")}
        if tok.text.lower() in {"personne", "jamais", "ni", "rien", "pas", "non", "ne", "n'", "nulle", "aucun", "aucune", "guère"}:
            return {tok.i: ("replace", "")}
    result = {}
    if len(result) > 0:
        return result
    return {0: ("insert_before", "ne pas")}

def negate(text: str, language: str) -> str:
    """
    Converts negative sentences to positive and vice versa.
    Not meant to generate 100% accurate natural language, it's to go into transformer model and is not shown to a human.
    :param text:
    :param language:
    "en" for English, "pt" for Portuguese, "es" for Spanish, "it" for Italian, "de" for German, "fr" for French.
    :return: the sentence negated
    """
    doc = nlp(text)

    if language == "pt":
        changes = get_change_pt(doc)
<<<<<<< HEAD
    # Team Cheemu: added handling of four additional languages
    elif language == "es":
        changes = get_change_es(doc)
    elif language == "it":
        changes = get_change_it(doc)
    elif language == "fr":
        changes = get_change_fr(doc)
    elif language == "de":
        changes = get_change_de(doc)
=======
    elif language == "fr":
        return get_change_fr(text)
>>>>>>> f8b4482c
    else:
        changes = get_change_en(doc)

    text = ""
    for tok in doc:
        this_token_text = tok.text
        if tok.i in changes:
            change_operation, change_text = changes[tok.i]
            if change_operation == "replace":
                this_token_text = change_text
            elif change_operation == "insert_after":
                this_token_text += " " + change_text
            elif change_operation == "insert_before":
                this_token_text = change_text + " " + this_token_text
        text += this_token_text + tok.whitespace_
    return text<|MERGE_RESOLUTION|>--- conflicted
+++ resolved
@@ -202,8 +202,6 @@
 
     if language == "pt":
         changes = get_change_pt(doc)
-<<<<<<< HEAD
-    # Team Cheemu: added handling of four additional languages
     elif language == "es":
         changes = get_change_es(doc)
     elif language == "it":
@@ -212,10 +210,6 @@
         changes = get_change_fr(doc)
     elif language == "de":
         changes = get_change_de(doc)
-=======
-    elif language == "fr":
-        return get_change_fr(text)
->>>>>>> f8b4482c
     else:
         changes = get_change_en(doc)
 
